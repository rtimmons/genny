
#include <cstdlib>
#include <iostream>

#include <grpcpp/client_context.h>
#include <grpcpp/create_channel.h>
#include <grpcpp/security/credentials.h>

#include <poplarlib/collector.grpc.pb.h>

constexpr auto name = "InsertRemove.Insert";


<<<<<<< HEAD
int main() {
    GOOGLE_PROTOBUF_VERIFY_VERSION;

    auto collector =
        poplar::PoplarEventCollector::NewStub(grpc::CreateChannel("localhost:2288", grpc::InsecureChannelCredentials()));
=======
poplar::EventMetrics createMetricsEvent() {
    poplar::EventMetrics out;
    out.set_name(name);
    out.mutable_timers()->mutable_duration()->set_nanos(100);
    out.mutable_timers()->mutable_duration()->set_seconds(30);

    out.mutable_counters()->set_errors(0);
    out.mutable_counters()->set_number(1);
    out.mutable_counters()->set_ops(1);
>>>>>>> f966e721

    out.mutable_gauges()->set_state(1);
    out.mutable_gauges()->set_workers(1);
    out.mutable_gauges()->set_failed(false);

    out.mutable_time()->set_seconds(50000);
    out.mutable_time()->set_nanos(30);
    return out;
}

poplar::CreateOptions createOptions() {
    poplar::CreateOptions options;
    options.set_name(name);
    options.set_path("t1");
    options.set_chunksize(10000);
    options.set_streaming(true);
    options.set_dynamic(false);
    options.set_recorder(poplar::CreateOptions_RecorderType_PERF);
    return options;
}

using UPStub = std::unique_ptr<poplar::PoplarEventCollector::Stub>;
using UPStream = std::unique_ptr<grpc::ClientWriter<poplar::EventMetrics>>;

UPStub createCollectorStub() {
    auto channel = grpc::CreateChannel("localhost:2288",
                                       grpc::InsecureChannelCredentials());
    return poplar::PoplarEventCollector::NewStub(channel);
}

class EventStream {
public:
    explicit EventStream(UPStub& stub)
    : _response{},
      _context{},
      _stream{stub->StreamEvents(&_context, &_response)}
      {}

    void write(const poplar::EventMetrics& event) {
        auto success = _stream->Write(event);
        if (!success) {
            std::cout << "Couldn't write: stream was closed";
            throw std::bad_function_call();
        }
    }

<<<<<<< HEAD
    poplar::PoplarID id;
    id.set_name(name);

    poplar::EventMetrics out;
    out.set_name(name);

    out.mutable_timers()->mutable_duration()->set_seconds(100);
    out.mutable_timers()->mutable_duration()->set_nanos(30);

    out.mutable_counters()->set_errors(0);
    out.mutable_counters()->set_number(1);
    out.mutable_counters()->set_ops(1);

    out.mutable_gauges()->set_state(1);
    out.mutable_gauges()->set_workers(1);
    out.mutable_gauges()->set_failed(false);

    grpc::ClientContext context2;
    std::cout << "Starting stream" << std::endl;
    auto stream = collector->StreamEvents(&context2, &response);
    std::cout << "Created stream" << std::endl;
    for(int i=0; i < 3; ++i) {
        std::cout << "Writing message " << i << std::endl;
        auto success = stream->Write(out);
        if (!success) {
            std::cout << "Couldn't write because " << response.DebugString();
            return EXIT_FAILURE;
        }
    }
    auto status1 = stream->Finish();
    if (!status1.ok()) {
        std::cout << "Failed to finish: " << status1.error_message() << std::endl;
        return EXIT_FAILURE;
    }

    grpc::ClientContext context3;
    auto status2 = collector->CloseCollector(&context3, id, &response);
    if (!status2.ok()) {
        std::cout << "Failed to close: " << status2.error_message() << std::endl;
        return EXIT_FAILURE;
    }

    std::cout << "Closed stream" << std::endl;
    google::protobuf::ShutdownProtobufLibrary();

=======
    ~EventStream() {
        _stream->Finish();
    }
private:
    poplar::PoplarResponse _response;
    grpc::ClientContext _context;
    UPStream _stream;
};

class Collector {
public:
    explicit Collector(UPStub& stub)
    : _stub{stub},
     _context{},
     _response{},
     _id{} {
        std::cout << "Creating collector" << std::endl;
        _id.set_name(name);
        poplar::CreateOptions options = createOptions();
        auto status = _stub->CreateCollector(&_context, options, &_response);
        if (!status.ok()) {
            std::cout << "Status not okay\n" << status.error_message();
            throw std::bad_function_call();
        }
        std::cout << "Created collector" << std::endl;
    }

    ~Collector() {
        std::cout << "Closing collector" << std::endl;
        auto status = _stub->CloseCollector(&_context, _id, &_response);
        if (!status.ok()) {
            std::cout << "Couldn't close collector: " << status.error_message();
        }
        std::cout << "Closed collector" << std::endl;
    }

private:
    UPStub& _stub;
    grpc::ClientContext _context;
    poplar::PoplarResponse _response;
    poplar::PoplarID _id;
};


int main() {
    auto stub = createCollectorStub();
    auto collector = Collector(stub);
    auto stream = EventStream(stub);

    auto event = createMetricsEvent();
    stream.write(event);

>>>>>>> f966e721
    return EXIT_SUCCESS;
}<|MERGE_RESOLUTION|>--- conflicted
+++ resolved
@@ -11,13 +11,6 @@
 constexpr auto name = "InsertRemove.Insert";
 
 
-<<<<<<< HEAD
-int main() {
-    GOOGLE_PROTOBUF_VERIFY_VERSION;
-
-    auto collector =
-        poplar::PoplarEventCollector::NewStub(grpc::CreateChannel("localhost:2288", grpc::InsecureChannelCredentials()));
-=======
 poplar::EventMetrics createMetricsEvent() {
     poplar::EventMetrics out;
     out.set_name(name);
@@ -27,7 +20,6 @@
     out.mutable_counters()->set_errors(0);
     out.mutable_counters()->set_number(1);
     out.mutable_counters()->set_ops(1);
->>>>>>> f966e721
 
     out.mutable_gauges()->set_state(1);
     out.mutable_gauges()->set_workers(1);
@@ -74,53 +66,6 @@
         }
     }
 
-<<<<<<< HEAD
-    poplar::PoplarID id;
-    id.set_name(name);
-
-    poplar::EventMetrics out;
-    out.set_name(name);
-
-    out.mutable_timers()->mutable_duration()->set_seconds(100);
-    out.mutable_timers()->mutable_duration()->set_nanos(30);
-
-    out.mutable_counters()->set_errors(0);
-    out.mutable_counters()->set_number(1);
-    out.mutable_counters()->set_ops(1);
-
-    out.mutable_gauges()->set_state(1);
-    out.mutable_gauges()->set_workers(1);
-    out.mutable_gauges()->set_failed(false);
-
-    grpc::ClientContext context2;
-    std::cout << "Starting stream" << std::endl;
-    auto stream = collector->StreamEvents(&context2, &response);
-    std::cout << "Created stream" << std::endl;
-    for(int i=0; i < 3; ++i) {
-        std::cout << "Writing message " << i << std::endl;
-        auto success = stream->Write(out);
-        if (!success) {
-            std::cout << "Couldn't write because " << response.DebugString();
-            return EXIT_FAILURE;
-        }
-    }
-    auto status1 = stream->Finish();
-    if (!status1.ok()) {
-        std::cout << "Failed to finish: " << status1.error_message() << std::endl;
-        return EXIT_FAILURE;
-    }
-
-    grpc::ClientContext context3;
-    auto status2 = collector->CloseCollector(&context3, id, &response);
-    if (!status2.ok()) {
-        std::cout << "Failed to close: " << status2.error_message() << std::endl;
-        return EXIT_FAILURE;
-    }
-
-    std::cout << "Closed stream" << std::endl;
-    google::protobuf::ShutdownProtobufLibrary();
-
-=======
     ~EventStream() {
         _stream->Finish();
     }
@@ -173,6 +118,5 @@
     auto event = createMetricsEvent();
     stream.write(event);
 
->>>>>>> f966e721
     return EXIT_SUCCESS;
 }