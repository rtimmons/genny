# Doxyfile 1.8.14

#---------------------------------------------------------------------------
# Project related configuration options
#---------------------------------------------------------------------------
DOXYFILE_ENCODING      = UTF-8
PROJECT_NAME           = "Genny"
PROJECT_NUMBER         =
PROJECT_BRIEF          = "Genny is a MongoDB workload-generator library and tool"
PROJECT_LOGO           =
OUTPUT_DIRECTORY       = build/docs
CREATE_SUBDIRS         = YES
ALLOW_UNICODE_NAMES    = YES
OUTPUT_LANGUAGE        = English
BRIEF_MEMBER_DESC      = YES
REPEAT_BRIEF           = YES
ABBREVIATE_BRIEF       = "The $name class" \
                         "The $name widget" \
                         "The $name file" \
                         is \
                         provides \
                         specifies \
                         contains \
                         represents \
                         a \
                         an \
                         the
ALWAYS_DETAILED_SEC    = NO
INLINE_INHERITED_MEMB  = NO
FULL_PATH_NAMES        = YES
STRIP_FROM_PATH        =
<<<<<<< HEAD
STRIP_FROM_INC_PATH    = src/gennylib/include src/cast_core/include src/testlib/include src/metrics/include src/value_generators/include
=======
STRIP_FROM_INC_PATH    = src/cast_core/include \
                         src/driver/include \
                         src/gennylib/include \
                         src/metrics/include \
                         src/testlib/include \
                         src/value_generators/include
>>>>>>> 1a7ceb7e
SHORT_NAMES            = NO
JAVADOC_AUTOBRIEF      = YES
QT_AUTOBRIEF           = NO
MULTILINE_CPP_IS_BRIEF = NO
INHERIT_DOCS           = YES
SEPARATE_MEMBER_PAGES  = YES
TAB_SIZE               = 4
ALIASES                =
TCL_SUBST              =
OPTIMIZE_OUTPUT_FOR_C  = NO
OPTIMIZE_OUTPUT_JAVA   = NO
OPTIMIZE_FOR_FORTRAN   = NO
OPTIMIZE_OUTPUT_VHDL   = NO
EXTENSION_MAPPING      =
MARKDOWN_SUPPORT       = YES
TOC_INCLUDE_HEADINGS   = 0
AUTOLINK_SUPPORT       = YES
BUILTIN_STL_SUPPORT    = NO
CPP_CLI_SUPPORT        = YES
SIP_SUPPORT            = NO
IDL_PROPERTY_SUPPORT   = YES
DISTRIBUTE_GROUP_DOC   = YES
GROUP_NESTED_COMPOUNDS = NO
SUBGROUPING            = YES
INLINE_GROUPED_CLASSES = NO
INLINE_SIMPLE_STRUCTS  = NO
TYPEDEF_HIDES_STRUCT   = NO
LOOKUP_CACHE_SIZE      = 0
#---------------------------------------------------------------------------
# Build related configuration options
#---------------------------------------------------------------------------
EXTRACT_ALL            = NO
EXTRACT_PRIVATE        = YES
EXTRACT_PACKAGE        = NO
EXTRACT_STATIC         = YES
EXTRACT_LOCAL_CLASSES  = YES
EXTRACT_LOCAL_METHODS  = NO
EXTRACT_ANON_NSPACES   = NO
HIDE_UNDOC_MEMBERS     = NO
HIDE_UNDOC_CLASSES     = NO
HIDE_FRIEND_COMPOUNDS  = NO
HIDE_IN_BODY_DOCS      = NO
INTERNAL_DOCS          = NO
CASE_SENSE_NAMES       = NO
CLANG_ASSISTED_PARSING = NO
HIDE_SCOPE_NAMES       = NO
HIDE_COMPOUND_REFERENCE= NO
SHOW_INCLUDE_FILES     = YES
SHOW_GROUPED_MEMB_INC  = NO
FORCE_LOCAL_INCLUDES   = NO
INLINE_INFO            = YES
SORT_MEMBER_DOCS       = YES
SORT_BRIEF_DOCS        = NO
SORT_MEMBERS_CTORS_1ST = NO
SORT_GROUP_NAMES       = NO
SORT_BY_SCOPE_NAME     = NO
STRICT_PROTO_MATCHING  = NO
GENERATE_TODOLIST      = YES
GENERATE_TESTLIST      = YES
GENERATE_BUGLIST       = YES
GENERATE_DEPRECATEDLIST= YES
ENABLED_SECTIONS       =
MAX_INITIALIZER_LINES  = 30
SHOW_USED_FILES        = YES
SHOW_FILES             = YES
SHOW_NAMESPACES        = YES
FILE_VERSION_FILTER    =
LAYOUT_FILE            =
CITE_BIB_FILES         =
#---------------------------------------------------------------------------
# Configuration options related to warning and progress messages
#---------------------------------------------------------------------------
QUIET                  = YES
WARNINGS               = YES
WARN_IF_UNDOCUMENTED   = YES
WARN_IF_DOC_ERROR      = YES
WARN_NO_PARAMDOC       = YES
WARN_AS_ERROR          = NO # TODO: change to YES once all warnings resolved
WARN_FORMAT            = "$file:$line: $text"
WARN_LOGFILE           = doxygen-warnings.log
#---------------------------------------------------------------------------
# Configuration options related to the input files
#---------------------------------------------------------------------------
INPUT                  =
INPUT_ENCODING         = UTF-8
<<<<<<< HEAD
FILE_PATTERNS          = *.md \
                         *.hpp
=======
FILE_PATTERNS          = *.hpp \
                         *.md \
                         *.dox
>>>>>>> 1a7ceb7e
RECURSIVE              = YES
EXCLUDE                = build \
                         dist \
                         src/python \
                         src/lamplib \
                         src/third_party \
                         src/gennylib/test \
                         src/driver/test \
                         src/cast_core/test \
                         src/value_generators/test \
                         src/metrics/test \
                         CONTRIBUTING.md \
                         README.md
EXCLUDE_SYMLINKS       = NO
EXCLUDE_PATTERNS       =
<<<<<<< HEAD
EXCLUDE_SYMBOLS        = genny::v1 genny::v1::* \
                         genny::metrics::v1 genny::metrics::v1::*
=======
EXCLUDE_SYMBOLS        = genny::v1 genny::metrics::v1
>>>>>>> 1a7ceb7e
EXAMPLE_PATH           =
EXAMPLE_PATTERNS       = *
EXAMPLE_RECURSIVE      = NO
IMAGE_PATH             =
INPUT_FILTER           =
FILTER_PATTERNS        =
FILTER_SOURCE_FILES    = NO
FILTER_SOURCE_PATTERNS =
USE_MDFILE_AS_MAINPAGE = YES
#---------------------------------------------------------------------------
# Configuration options related to source browsing
#---------------------------------------------------------------------------
SOURCE_BROWSER         = YES
INLINE_SOURCES         = NO
STRIP_CODE_COMMENTS    = NO
REFERENCED_BY_RELATION = NO
REFERENCES_RELATION    = NO
REFERENCES_LINK_SOURCE = YES
SOURCE_TOOLTIPS        = YES
USE_HTAGS              = NO
VERBATIM_HEADERS       = YES
#---------------------------------------------------------------------------
# Configuration options related to the alphabetical class index
#---------------------------------------------------------------------------
ALPHABETICAL_INDEX     = YES
COLS_IN_ALPHA_INDEX    = 5
IGNORE_PREFIX          =
#---------------------------------------------------------------------------
# Configuration options related to the HTML output
#---------------------------------------------------------------------------
GENERATE_HTML          = YES
HTML_OUTPUT            = html
HTML_FILE_EXTENSION    = .html
LAYOUT_FILE            = src/doxygen/DoxygenLayout.xml
HTML_HEADER            = src/doxygen/header.html
HTML_FOOTER            = src/doxygen/footer.html
HTML_STYLESHEET        =
HTML_EXTRA_STYLESHEET  = src/doxygen/customdoxygen.css
HTML_EXTRA_FILES       =
HTML_COLORSTYLE_HUE    = 220
HTML_COLORSTYLE_SAT    = 100
HTML_COLORSTYLE_GAMMA  = 80
HTML_TIMESTAMP         = YES
HTML_DYNAMIC_MENUS     = YES
HTML_DYNAMIC_SECTIONS  = YES
HTML_INDEX_NUM_ENTRIES = 100
GENERATE_DOCSET        = NO
DOCSET_FEEDNAME        = "Doxygen generated docs"
DOCSET_BUNDLE_ID       = org.doxygen.Project
DOCSET_PUBLISHER_ID    = org.doxygen.Publisher
DOCSET_PUBLISHER_NAME  = Publisher
GENERATE_HTMLHELP      = NO
CHM_FILE               =
HHC_LOCATION           =
GENERATE_CHI           = NO
CHM_INDEX_ENCODING     =
BINARY_TOC             = NO
TOC_EXPAND             = NO
GENERATE_QHP           = NO
QCH_FILE               =
QHP_NAMESPACE          = org.doxygen.Project
QHP_VIRTUAL_FOLDER     = doc
QHP_CUST_FILTER_NAME   =
QHP_CUST_FILTER_ATTRS  =
QHP_SECT_FILTER_ATTRS  =
QHG_LOCATION           =
GENERATE_ECLIPSEHELP   = NO
ECLIPSE_DOC_ID         = org.doxygen.Project
DISABLE_INDEX          = NO
GENERATE_TREEVIEW      = YES
HTML_DYNAMIC_SECTIONS  = YES
ENUM_VALUES_PER_LINE   = 4
TREEVIEW_WIDTH         = 250
EXT_LINKS_IN_WINDOW    = NO
FORMULA_FONTSIZE       = 10
FORMULA_TRANSPARENT    = YES
USE_MATHJAX            = YES
MATHJAX_FORMAT         = HTML-CSS
MATHJAX_RELPATH        = https://cdnjs.cloudflare.com/ajax/libs/mathjax/2.7.2/
MATHJAX_EXTENSIONS     =
MATHJAX_CODEFILE       =
SEARCHENGINE           = YES
SERVER_BASED_SEARCH    = NO
EXTERNAL_SEARCH        = NO
SEARCHENGINE_URL       =
SEARCHDATA_FILE        = searchdata.xml
EXTERNAL_SEARCH_ID     =
EXTRA_SEARCH_MAPPINGS  =
#---------------------------------------------------------------------------
# Configuration options related to the LaTeX output
#---------------------------------------------------------------------------
GENERATE_LATEX         = NO
LATEX_OUTPUT           = latex
LATEX_CMD_NAME         = latex
MAKEINDEX_CMD_NAME     = makeindex
COMPACT_LATEX          = NO
PAPER_TYPE             = a4
EXTRA_PACKAGES         =
LATEX_HEADER           =
LATEX_FOOTER           =
LATEX_EXTRA_STYLESHEET =
LATEX_EXTRA_FILES      =
PDF_HYPERLINKS         = YES
USE_PDFLATEX           = YES
LATEX_BATCHMODE        = NO
LATEX_HIDE_INDICES     = NO
LATEX_SOURCE_CODE      = NO
LATEX_BIB_STYLE        = plain
LATEX_TIMESTAMP        = NO
#---------------------------------------------------------------------------
# Configuration options related to the RTF output
#---------------------------------------------------------------------------
GENERATE_RTF           = NO
RTF_OUTPUT             = rtf
COMPACT_RTF            = NO
RTF_HYPERLINKS         = NO
RTF_STYLESHEET_FILE    =
RTF_EXTENSIONS_FILE    =
RTF_SOURCE_CODE        = NO
#---------------------------------------------------------------------------
# Configuration options related to the man page output
#---------------------------------------------------------------------------
GENERATE_MAN           = NO
MAN_OUTPUT             = man
MAN_EXTENSION          = .3
MAN_SUBDIR             =
MAN_LINKS              = NO
#---------------------------------------------------------------------------
# Configuration options related to the XML output
#---------------------------------------------------------------------------
GENERATE_XML           = NO
XML_OUTPUT             = xml
XML_PROGRAMLISTING     = YES
#---------------------------------------------------------------------------
# Configuration options related to the DOCBOOK output
#---------------------------------------------------------------------------
GENERATE_DOCBOOK       = NO
DOCBOOK_OUTPUT         = docbook
DOCBOOK_PROGRAMLISTING = NO
#---------------------------------------------------------------------------
# Configuration options for the AutoGen Definitions output
#---------------------------------------------------------------------------
GENERATE_AUTOGEN_DEF   = NO
#---------------------------------------------------------------------------
# Configuration options related to the Perl module output
#---------------------------------------------------------------------------
GENERATE_PERLMOD       = NO
PERLMOD_LATEX          = NO
PERLMOD_PRETTY         = YES
PERLMOD_MAKEVAR_PREFIX =
#---------------------------------------------------------------------------
# Configuration options related to the preprocessor
#---------------------------------------------------------------------------
ENABLE_PREPROCESSING   = YES
MACRO_EXPANSION        = NO
EXPAND_ONLY_PREDEF     = NO
SEARCH_INCLUDES        = YES
INCLUDE_PATH           =
INCLUDE_FILE_PATTERNS  =
PREDEFINED             =
EXPAND_AS_DEFINED      =
SKIP_FUNCTION_MACROS   = YES
#---------------------------------------------------------------------------
# Configuration options related to external references
#---------------------------------------------------------------------------
TAGFILES               =
GENERATE_TAGFILE       =
ALLEXTERNALS           = NO
EXTERNAL_GROUPS        = YES
EXTERNAL_PAGES         = YES
PERL_PATH              = /usr/bin/perl
#---------------------------------------------------------------------------
# Configuration options related to the dot tool
#---------------------------------------------------------------------------
CLASS_DIAGRAMS         = YES
MSCGEN_PATH            =
DIA_PATH               =
HIDE_UNDOC_RELATIONS   = YES
HAVE_DOT               = YES
DOT_NUM_THREADS        = 0
DOT_FONTNAME           = Helvetica
DOT_FONTSIZE           = 12
DOT_FONTPATH           =
CLASS_GRAPH            = YES
COLLABORATION_GRAPH    = YES
GROUP_GRAPHS           = YES
UML_LOOK               = NO
UML_LIMIT_NUM_FIELDS   = 10
TEMPLATE_RELATIONS     = NO
INCLUDE_GRAPH          = YES
INCLUDED_BY_GRAPH      = YES
CALL_GRAPH             = YES
CALLER_GRAPH           = YES
GRAPHICAL_HIERARCHY    = YES
DIRECTORY_GRAPH        = YES
DOT_IMAGE_FORMAT       = svg
INTERACTIVE_SVG        = YES
DOT_PATH               =
DOTFILE_DIRS           =
MSCFILE_DIRS           =
DIAFILE_DIRS           =
PLANTUML_JAR_PATH      =
PLANTUML_CFG_FILE      =
PLANTUML_INCLUDE_PATH  =
DOT_GRAPH_MAX_NODES    = 50
MAX_DOT_GRAPH_DEPTH    = 0
DOT_TRANSPARENT        = YES
DOT_MULTI_TARGETS      = YES
GENERATE_LEGEND        = YES
DOT_CLEANUP            = YES<|MERGE_RESOLUTION|>--- conflicted
+++ resolved
@@ -29,16 +29,12 @@
 INLINE_INHERITED_MEMB  = NO
 FULL_PATH_NAMES        = YES
 STRIP_FROM_PATH        =
-<<<<<<< HEAD
-STRIP_FROM_INC_PATH    = src/gennylib/include src/cast_core/include src/testlib/include src/metrics/include src/value_generators/include
-=======
 STRIP_FROM_INC_PATH    = src/cast_core/include \
                          src/driver/include \
                          src/gennylib/include \
                          src/metrics/include \
                          src/testlib/include \
                          src/value_generators/include
->>>>>>> 1a7ceb7e
 SHORT_NAMES            = NO
 JAVADOC_AUTOBRIEF      = YES
 QT_AUTOBRIEF           = NO
@@ -124,14 +120,9 @@
 #---------------------------------------------------------------------------
 INPUT                  =
 INPUT_ENCODING         = UTF-8
-<<<<<<< HEAD
-FILE_PATTERNS          = *.md \
-                         *.hpp
-=======
 FILE_PATTERNS          = *.hpp \
                          *.md \
                          *.dox
->>>>>>> 1a7ceb7e
 RECURSIVE              = YES
 EXCLUDE                = build \
                          dist \
@@ -147,12 +138,7 @@
                          README.md
 EXCLUDE_SYMLINKS       = NO
 EXCLUDE_PATTERNS       =
-<<<<<<< HEAD
-EXCLUDE_SYMBOLS        = genny::v1 genny::v1::* \
-                         genny::metrics::v1 genny::metrics::v1::*
-=======
 EXCLUDE_SYMBOLS        = genny::v1 genny::metrics::v1
->>>>>>> 1a7ceb7e
 EXAMPLE_PATH           =
 EXAMPLE_PATTERNS       = *
 EXAMPLE_RECURSIVE      = NO
